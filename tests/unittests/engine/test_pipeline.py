--- conflicted
+++ resolved
@@ -115,7 +115,6 @@
         res = p(input_data)
         self.assertEqual([item[0] for item in res], [6, 6, 30, 30])
 
-<<<<<<< HEAD
     def test_batch_pipeline(self):
         p = pipeline('local/batch_pipeline')
         res = p('https://dl.fbaipublicfiles.com/pytorchvideo/projects/archery.mp4')
@@ -124,14 +123,13 @@
         with param_scope(**{'batch_nn': {'extra': {'batch_size': 8}}}) as hp:
             p2 = pipeline('local/batch_pipeline')
             res = p2('https://dl.fbaipublicfiles.com/pytorchvideo/projects/archery.mp4')
-=======
+
     def test_multi_runners(self):
         p = pipeline('local/test_multi_runner')
         input_data = 1000
         res = p(input_data)
         for i in range(input_data):
             self.assertEqual(res[i][0], i + 1)
->>>>>>> b121a8f9
 
 
 if __name__ == '__main__':
