# Copyright 2021 Zilliz. All rights reserved.
#
# Licensed under the Apache License, Version 2.0 (the "License");
# you may not use this file except in compliance with the License.
# You may obtain a copy of the License at
#
#     http://www.apache.org/licenses/LICENSE-2.0
#
# Unless required by applicable law or agreed to in writing, software
# distributed under the License is distributed on an "AS IS" BASIS,
# WITHOUT WARRANTIES OR CONDITIONS OF ANY KIND, either express or implied.
# See the License for the specific language governing permissions and
# limitations under the License.


import unittest
from pathlib import Path
# from shutil import rmtree

from towhee.operator import Operator
from towhee.engine.operator_pool import OperatorPool
<<<<<<< HEAD
from towhee.engine.operator_runner.runner_base import _OpInfo
=======
from towhee.engine.task import Task
from towhee.tests import CACHE_PATH
from towhee.hub.file_manager import FileManagerConfig, FileManager
>>>>>>> 992d7e0d


class TestOperatorPool(unittest.TestCase):
    """Basic test case for `OperatorPool`.
    """
    @classmethod
    def setUpClass(cls):
        new_cache = (CACHE_PATH/'test_cache')
        pipeline_cache = (CACHE_PATH/'test_util')
        operator_cache = (CACHE_PATH/'mock_operators')
        fmc = FileManagerConfig()
        fmc.update_default_cache(new_cache)
        pipelines = list(pipeline_cache.rglob('*.yaml'))
        operators = [f for f in operator_cache.iterdir() if f.is_dir()]
        fmc.cache_local_pipeline(pipelines)
        fmc.cache_local_operator(operators)
        fm = FileManager(fmc) # pylint: disable=unused-variable

    # @classmethod
    # def tearDownClass(cls):
    #     new_cache = (CACHE_PATH/'test_cache')
    #     rmtree(str(new_cache))

    def setUp(self):
        cache_path = Path(__file__).parent.parent.resolve()
        self._op_pool = OperatorPool(cache_path=cache_path)

    def test_init(self):
        # The list of available ops should be empty upon initialization.
        self.assertFalse(self._op_pool.available_ops)

    def test_acquire_release(self):

<<<<<<< HEAD
        hub_op_id = 'mock_operators/add_operator'
=======
        hub_op_id = 'local/add_operator'
        task = Task('test', hub_op_id, {'factor': 0}, (1), 0)
>>>>>>> 992d7e0d

        op_info = _OpInfo('add_operator', hub_op_id, {'factor': 0})

        op = self._op_pool.acquire_op(op_info.op_key,
                                      op_info.hub_op_id,
                                      op_info.op_args)

        # Perform some simple operations.
        self.assertTrue(isinstance(op, Operator))
        self.assertEqual(op(1).sum, 1)

        # Release and re-acquire the operator.
        self._op_pool.release_op(op)
        op = self._op_pool.acquire_op(op_info.op_key,
                                      op_info.hub_op_id,
                                      op_info.op_args)
        # Perform more operations.
        self.assertEqual(op(-1).sum, -1)
        self.assertEqual(op(100).sum, 100)


if __name__ == '__main__':
    unittest.main()<|MERGE_RESOLUTION|>--- conflicted
+++ resolved
@@ -19,13 +19,9 @@
 
 from towhee.operator import Operator
 from towhee.engine.operator_pool import OperatorPool
-<<<<<<< HEAD
 from towhee.engine.operator_runner.runner_base import _OpInfo
-=======
-from towhee.engine.task import Task
 from towhee.tests import CACHE_PATH
 from towhee.hub.file_manager import FileManagerConfig, FileManager
->>>>>>> 992d7e0d
 
 
 class TestOperatorPool(unittest.TestCase):
@@ -42,7 +38,7 @@
         operators = [f for f in operator_cache.iterdir() if f.is_dir()]
         fmc.cache_local_pipeline(pipelines)
         fmc.cache_local_operator(operators)
-        fm = FileManager(fmc) # pylint: disable=unused-variable
+        FileManager(fmc)
 
     # @classmethod
     # def tearDownClass(cls):
@@ -58,14 +54,7 @@
         self.assertFalse(self._op_pool.available_ops)
 
     def test_acquire_release(self):
-
-<<<<<<< HEAD
-        hub_op_id = 'mock_operators/add_operator'
-=======
         hub_op_id = 'local/add_operator'
-        task = Task('test', hub_op_id, {'factor': 0}, (1), 0)
->>>>>>> 992d7e0d
-
         op_info = _OpInfo('add_operator', hub_op_id, {'factor': 0})
 
         op = self._op_pool.acquire_op(op_info.op_key,
