import requests
import os
import random
import sys
import getopt
import time
import subprocess
<<<<<<< HEAD
import yaml
from importlib import import_module
=======
import re
>>>>>>> f48ffe41

from typing import List, Tuple
from tqdm import tqdm
from threading import Thread
from getpass import getpass

from tempfile import TemporaryFile
from requests.auth import HTTPBasicAuth
from requests.exceptions import HTTPError


class Worker(Thread):
    """
    Worker class to realize multi-threads download.

    Args:
        url (`str`):
            The url of the target files.
        local_dir (`str`):
            The local directory to download to.
        file_name (`str`):
            The name of the file (includes extension).
    """

    def __init__(self, url: str, local_dir: str, file_name: str):
        super().__init__()
        self.url = url
        self.local_dir = local_dir
        self.file_name = file_name

    def run(self):
        # Creating the directory tree to the file.
        if not os.path.exists(os.path.dirname(self.local_dir + self.file_name)):
            try:
                os.makedirs(os.path.dirname(self.local_dir + self.file_name))
            except FileExistsError:
                pass
            except OSError as e:
                raise e

        # Get content.
        try:
            r = requests.get(self.url, stream=True)
            if r.status_code == 429:
                time.sleep(3)
                self.run()
            r.raise_for_status()
        except HTTPError as e:
            raise e

        # Create local files.
        file_size = int(r.headers.get('content-length', 0))
        chunk_size = 1024
        progress_bar = tqdm(total=file_size, unit='iB', unit_scale=True, desc=f'Downloading {self.file_name}')
        with open(self.local_dir + self.file_name, 'wb') as local_file:
            for chunk in r.iter_content(chunk_size=chunk_size):
                local_file.write(chunk)
                progress_bar.update(len(chunk))
        progress_bar.close()


def exists(user: str, repo: str) -> bool:
    """
    Check if a repo exists.

    Args:
        user (`str`):
            The author name.
        repo (`str`):
            The repo name.

    Returns:
        (`bool`)
            return `True` if the repository exists, else `False`.
    """
    try:
        url = f'https://hub.towhee.io/api/v1/repos/{user}/{repo}'
        r = requests.get(url)
        return r.status_code == 200
    except HTTPError as e:
        raise e


def create_token(user: str, password: str, token_name: str) -> Tuple[int, str]:
    """
    Create an account verification token.

    This token allows for avoiding HttpBasicAuth for subsequent calls.

    Args:
        user (`str`):
            The account name.
        password (`str`):
            The account password.
        token_name (`str`):
            The name to be given to the token.

    Returns:
        (`Tuple[int, str]`)
            Return the token id and the sha-1.

    Raises:
        (`HTTPError`)
            Raise the error in request.
    """
    url = f'https://hub.towhee.io/api/v1/users/{user}/tokens'
    data = {'name': token_name}
    try:
        r = requests.post(url, data=data, auth=HTTPBasicAuth(user, password))
        r.raise_for_status()
    except HTTPError as e:
        raise e

    res = r.json()
    token_id = str(res['id'])
    token_sha1 = str(res['sha1'])

    return token_id, token_sha1


def delete_token(user: str, password: str, token_id: int) -> None:
    """
    Delete the token with the given name. Useful for cleanup after changes.

    Args:
        user (`str`);
            The account name.
        password (`str`):
            The account password.
        token_id (`int`):
            The token id.
    """
    url = f'https://hub.towhee.io/api/v1/users/{user}/tokens/{token_id}'
    try:
        r = requests.delete(url, auth=HTTPBasicAuth(user, password))
        r.raise_for_status()
    except HTTPError as e:
        raise e


def create_repo(repo: str, token: str, repo_type: str) -> None:
    """
    Create a repo under the account connected to the passed in token.

    Args:
        repo (`str`):
            Name of the repo to create.
        token (`str`):
            Account verification token.
        repo_type (`str`):
            Which category of repo to create, only one can be used, includes
            ('model', 'operator', 'pipeline', 'dataset').

    Raises:
        (`HTTPError`)
            Raise error in request.
    """

    type_dict = {'model': 1, 'operator': 2, 'pipeline': 3, 'dataset': 4}

    # Commented out things in data that are breaking the creation
    data = {
        'auto_init': True,
        'default_branch': 'main',
        'description': 'This is another test repo',
        'name': repo,
        'private': False,
        'template': False,
        'trust_model': 'default',
        'type': type_dict[repo_type]
    }
    url = 'https://hub.towhee.io/api/v1/user/repos'
    try:
        r = requests.post(url, data=data, headers={'Authorization': 'token ' + token})
        r.raise_for_status()
    except HTTPError as e:
        raise e


def delete_repo(user: str, repo: str, token: str) -> None:
    """
    Delete the repo under the user, values correspond to
    https://www.hub.towhee/<user>/<repo>.

    Args:
        user (`str`):
            The account name.
        repo (`str`):
            The name of the repo to be deleted.
        token (`str`):
            Account verification token for that user.

    Raises:
        (`HTTPError`)
            Raise error in request.
    """

    url = f'https://hub.towhee.io/api/v1/repos/{user}/{repo}'
    try:
        r = requests.delete(url, headers={'Authorization': 'token ' + token})
        r.raise_for_status()
    except HTTPError as e:
        raise e


def latest_branch_commit(user: str, repo: str, branch: str) -> str:
    """
    Grab the latest commit for a specific branch.

    Args:
        user (`str`):
            The account name.
        repo (`str`):
            The repo name.
        branch (`str`):
            The branch name.

    Returns:
        (`str`)
            The branch commit hash cut down to 10 characters.

    Raises:
        (`HTTPError`)
            Raise error in request.
    """

    url = f'https://hub.towhee.io/api/v1/repos/{user}/{repo}/commits?limit=1&page=1&sha={branch}'
    try:
        r = requests.get(url, allow_redirects=True)
        r.raise_for_status()
    except HTTPError as e:
        raise e

    res = r.json()

    return res[0]['sha'][:10]


def obtain_lfs_extensions(user: str, repo: str, branch: str) -> List[str]:
    """
    Download the .gitattributes file from the specified repo in order to figure out
    which files are being tracked by git-lfs.

    Lines that deal with git-lfs take on the following format:

    ```
        *.extension   filter=lfs  merge=lfs ...
    ```

    Args:
        user (`str`):
            The account name.
        repo (`str`):
            The repo name.
        branch (`str`):
            The branch name.

    Returns:
        (`List[str]`)
            The list of file extentions tracked by git-lfs.
    """
    url = f'https://hub.towhee.io/api/v1/repos/{user}/{repo}/raw/.gitattributes?ref={branch}'
    lfs_files = []

    # Using temporary file in order to avoid double download, cleaner to not split up downloads everywhere.
    with TemporaryFile() as temp_file:
        try:
            r = requests.get(url)
            r.raise_for_status()
        except HTTPError:
            return lfs_files

        temp_file.write(r.content)
        temp_file.seek(0)

        for line in temp_file:
            parts = line.split()
            # We only care if lfs filter is present.
            if b'filter=lfs' in parts[1:]:
                # Removing the `*` in `*.ext`, need work if filtering specific files.
                lfs_files.append(parts[0].decode('utf-8')[1:])

    return lfs_files


def get_file_list(user: str, repo: str, commit: str) -> List[str]:
    """
    Get all the files in the current repo at the given commit.

    This is done through forming a git tree recursively and filtering out all the files.

    Args:
        user (`str`):
            The account name.
        repo (`str`):
            The repo name.
        commit (`str`):
            The commit to base current existing files.

    Returns:
        (`List[str]`)
            The file paths for the repo

    Raises:
        (`HTTPError`)
            Raise error in request.
    """

    url = f'https://hub.towhee.io/api/v1/repos/{user}/{repo}/git/trees/{commit}?recursive=1'
    file_list = []
    try:
        r = requests.get(url)
        r.raise_for_status()
    except HTTPError as e:
        raise e

    res = r.json()
    # Check each object in the tree
    for file in res['tree']:
        # Ignore directories (they have the type 'tree')
        if file['type'] != 'tree':
            file_list.append(file['path'])

    return file_list


def download_files(user: str, repo: str, branch: str, file_list: List[str], lfs_files: List[str], local_dir: str, install_reqs: bool) -> None:
    """
    Download the files from hub. One url is used for git-lfs files and another for the other files.

    Args:
        user (`str`):
            The account name.
        repo (`str`):
            The repo name.
        branch (`str`):
            The branch name.
        file_list (`List[str]`):
            The hub file paths.
        lfs_files (`List[str]`):
            The file extensions being tracked by git-lfs.
        local_dir (`str`):
            The local directory to download to.
        install_reqs (`bool`):
            Whether to install packages from requirements.txt

    Raises:
        (`HTTPError`)
            Rasie error in request.
        (`OSError`)
            Raise error in writing file.
    """
    threads = []

    # If the trailing forward slash is missing, add it on.
    if local_dir[-1] != '/':
        local_dir += '/'

    # endswith() can check multiple suffixes if they are a tuple.
    lfs_files = tuple(lfs_files)

    for file_name in file_list:
        # Files dealt with lfs have a different url.
        if file_name.endswith(lfs_files):
            url = f'https://hub.towhee.io/{user}/{repo}/media/branch/{branch}/{file_name}'
        else:
            url = f'https://hub.towhee.io/api/v1/repos/{user}/{repo}/raw/{file_name}?ref={branch}'

        threads.append(Worker(url, local_dir, file_name))
        threads[-1].start()

    for thread in threads:
        thread.join()

    if install_reqs:
        requirements = list(filter(lambda x: re.match(r'(.*/)?requirements.txt', x) is not None, file_list))
        for req in requirements:
            subprocess.check_call([sys.executable, '-m', 'pip', 'install', '-r', local_dir + req])


def init_file_structure(user: str, repo: str, repo_type: str) -> None:
    """
    Initialized the file structure with template.

    First clone the repo, then download and rename the template repo file.

    Args:
        user (`str`):
            The account name.
        repo (`str`):
            The repo name.
        repo_type (`str`):
            Which category of repo to create, only one can be used, includes
            ('model', 'operator', 'pipeline', 'dataset').

    Raises:
        (`HTTPError`)
            Raise error in request.
        (`OSError`)
            Raise error in writing file.
    """
    links = 'https://hub.towhee.io/' + user + '/' + repo + '.git'
    subprocess.call(['git', 'clone', links])
    repo_file_name = repo.replace('-', '_')
    if repo_type == 'operator':
        download_repo('towhee', 'operator-template', 'main', os.getcwd() + '/' + repo)
        os.rename(repo + '/operator_template.py', repo + '/' + repo_file_name + '.py')
        os.rename(repo + '/operator_template.yaml', repo + '/' + repo_file_name + '.yaml')
    elif repo_type == 'pipeline':
        download_repo('towhee', 'pipeline-template', 'main', os.getcwd() + '/' + repo)
        os.rename(repo + '/pipeline_template.yaml', repo + '/' + repo_file_name + '.yaml')


def covert_dic(dicts: dict) -> dict:
    """
    Convert all the values in a dictionary to str and replace char, for example:
     <class 'torch.Tensor'>(unknow type) to torch.Tensor(str type).

    Args:
        dicts (`dict`):
            The dictionary to convert.

    Returns:
        (`dict`)
            The converted dictionary.
    """
    for keys in dicts:
        dicts[keys] = str(dicts[keys]).replace('<class ', '').replace('>', '').replace('\'', '')
    return dicts


def generate_repo_yaml(user: str, repo: str) -> None:
    """
    Generate the yaml of Operator, for example:
    name: 'operator-template'
    labels:
      recommended_framework: ''
      class: ''
      others: ''
    operator: 'towhee/operator-template'
    init:
      model_name: str
    call:
      input:
        img_path: str
      output:
        feature_vector: numpy.ndarray

    Args:
        user (`str`):
            The account name.
        repo (`str`):
            The repo name.

    Raises:
        (`HTTPError`)
            Raise error in request.
        (`OSError`)
            Raise error in writing file.
    """
    sys.path.append(repo)
    repo_file_name = repo.replace('-', '_')
    # get class name in camel case
    components = repo.split('-')
    class_name = ''.join(x.title() for x in components)
    yaml_file = repo + '/' + repo_file_name + '.yaml'
    operator_name = user + '/' + repo
    # import the class from repo
    cls = getattr(import_module(repo_file_name, repo), class_name)

    init_args = cls.__init__.__annotations__
    try:
        del init_args['return']
    except KeyError:
        pass

    call_func = cls.__call__.__annotations__
    try:
        call_output = call_func.pop('return')
        call_output = call_output._field_types
    except KeyError:
        pass
    call_input = call_func

    data = {'name': repo,
            'labels': {
                'recommended_framework': '',
                'class': '',
                'others': ''
            },
            'operator': operator_name,
            'init': covert_dic(init_args),
            'call': {
                'input': covert_dic(call_input),
                'output': covert_dic(call_output)
            }}
    with open(yaml_file, 'wb') as outfile:
        yaml.dump(data, outfile, default_flow_style=False, sort_keys=False)


def download_repo(user: str, repo: str, branch: str, local_dir: str, install_reqs: bool = True) -> None:
    """
    Performs a download of the selected repo to specified location.

    First checks to see if lfs is tracking files, then finds all the filepaths
    in the repo and lastly downloads them to the location.

    Args:
        user (`str`):
            The account name.
        repo (`str`):
            The repo name.
        branch (`str`):
            The branch name.
        local_dir (`str`):
            The local directory being downloaded to
        install_reqs (`bool`):
            Whether to install packages from requirements.txt

    Raises:
        (`HTTPError`)
            Raise error in request.
        (`OSError`)
            Raise error in writing file.
    """
    if not exists(user, repo):
        raise ValueError(user + '/' + repo + ' repo doesnt exist.')

    lfs_files = obtain_lfs_extensions(user, repo, branch)
    commit = latest_branch_commit(user, repo, branch)
    file_list = get_file_list(user, repo, commit)
    download_files(user, repo, branch, file_list, lfs_files, local_dir, install_reqs)


def main(argv):
    try:
        opts, _ = getopt.getopt(argv[1:], 'u:p:r:t:b:d:', ['create', 'delete', 'download', 'init-directory',
                                                           'generate-yaml', 'user=', 'password=', 'repo=', 'type=',
                                                           'branch=', 'dir='])
    except getopt.GetoptError:
        print(
            'Usage: hub_tool.py -<manipulate type> -u <user> -p ' +
            '<password> -r <repository> -t <repository type> -b <download branch> -d <download directory>'
        )
        sys.exit(2)
    else:
        if argv[0] not in ['create', 'delete', 'download', 'generate-yaml']:
            print('You must specify one kind of manipulation.')
            sys.exit(2)

    user = ''
    password = ''
    repo = ''
    repo_type = ''
    branch = 'main'
    directory = os.getcwd() + '/test_download/'
    # TODO(Filip) figure out how to store the token
    token_name = random.randint(0, 10000)
    manipulation = argv[0]

    for opt, arg in opts:
        if opt in ['-u', '--user']:
            user = arg
        elif opt in ['-p', '--password']:
            password = arg
        elif opt in ['-r', '--repo']:
            repo = arg
        elif opt in ['-t', '--type']:
            repo_type = arg
        elif opt in ['-d', '--dir']:
            directory = arg

    if manipulation in ('create', 'delete'):
        if not user:
            user = input('Please enter your username: ')
        if not password:
            password = getpass('Please enter your password: ')
        if not repo:
            repo = input('Please enter the repo name: ')
        if not repo_type:
            repo_type = input('Please enter the repo type, choose one from "model | operator | pipeline | dataset": ')

        print('Creating token...')
        token_id, token_hash = create_token(user, password, token_name)
        print('token: ', token_hash)

        if manipulation == 'create':
            print('Creating repo...')
            create_repo(repo, token_hash, repo_type)
            print('Generate with template...')
            init_file_structure(user, repo, repo_type)
            print('Done')

        elif manipulation == 'delete':
            print('Deleting repo...')
            delete_repo(user, repo, token_hash)
            print('Done')

        print('Deleting token...')
        # TODO(Filip) right now this doesnt get done if an exception is raised before it
        delete_token(user, password, token_id)
        print('Done')

    elif manipulation == 'download':
        if not user:
            user = input('Please enter the repo author: ')
        if not repo:
            repo = input('Please enter the repo name: ')
        print('Downloading repo...')
        download_repo(user, repo, branch, directory)

    elif manipulation == 'generate-yaml':
        if not user:
            user = input('Please enter your username: ')
        if not repo:
            repo = input('Please enter the operator repo name: ')
        print('Generating the yaml of repo...')
        generate_repo_yaml(user, repo)
        print('Done')


if __name__ == '__main__':
    main(sys.argv[1:])<|MERGE_RESOLUTION|>--- conflicted
+++ resolved
@@ -5,12 +5,9 @@
 import getopt
 import time
 import subprocess
-<<<<<<< HEAD
 import yaml
 from importlib import import_module
-=======
 import re
->>>>>>> f48ffe41
 
 from typing import List, Tuple
 from tqdm import tqdm
