# Copyright 2021 Zilliz. All rights reserved.
#
# Licensed under the Apache License, Version 2.0 (the "License");
# you may not use this file except in compliance with the License.
# You may obtain a copy of the License at
#
#     http://www.apache.org/licenses/LICENSE-2.0
#
# Unless required by applicable law or agreed to in writing, software
# distributed under the License is distributed on an "AS IS" BASIS,
# WITHOUT WARRANTIES OR CONDITIONS OF ANY KIND, either express or implied.
# See the License for the specific language governing permissions and
# limitations under the License.


from typing import List
from enum import Enum, auto
from abc import ABC
import traceback

from towhee.runtime.data_queue import DataQueue
<<<<<<< HEAD
from towhee.runtime.runtime_conf import set_runtime_config
=======
from towhee.runtime.constants import OPType
>>>>>>> 4f2b552c
from towhee.utils.log import engine_log


class NodeStatus(Enum):
    NOT_RUNNING = auto()
    RUNNING = auto()
    FINISHED = auto()
    FAILED = auto()
    STOPPED = auto()

    @staticmethod
    def is_end(status: 'NodeStatus') -> bool:
        return status in [NodeStatus.FINISHED, NodeStatus.FAILED]


class Node(ABC):
    """
    node_info:
        name
        func_type: operator/lambda
        node_type: map/filter/flat_map/window/time_window/window_all
        input_schema: (name, name)
        output_schema: (name, name, name)
        # operator meta info:
        op_info: {
            hub_id: '',
            name: '',
            args: [],
            kwargs: {},
            tag: ''
        },
        config: {}
    """
    def __init__(self, node_repr: 'NodeRepr',
                 op_pool: 'OperatorPool',
                 in_ques: List[DataQueue],
                 out_ques: List[DataQueue]):

        self._node_repr = node_repr
        self._op_pool = op_pool
        self._op = None

        self._in_ques = in_ques
        self._output_ques = out_ques
        self._status = NodeStatus.NOT_RUNNING
        self._need_stop = False
        self._err_msg = None

    def initialize(self) -> bool:
        #TODO
        # Create multiple-operators to support parallelism.
        # Read the parallelism info by config.
        op_type = self._node_repr.op_info.type
        if op_type == OPType.HUB:
            try:
                hub_id = self._node_repr.op_info.operator
                with set_runtime_config(self._node_repr.config):
                    self._op = self._op_pool.acquire_op(
                        self.uid,
                        hub_id,
                        self._node_repr.op_info.init_args,
                        self._node_repr.op_info.init_kws,
                        self._node_repr.op_info.tag)
                    return True
            except Exception as e:  # pylint: disable=broad-except
                st_err = '{}, {}'.format(str(e), traceback.format_exc())
                err = 'Create {} operator {}:{} with args {} and kws {} failed, err: {}'.format(
                    self.name,
                    hub_id,
                    self._node_repr.op_info.tag,
                    str(self._node_repr.op_info.init_args),
                    str(self._node_repr.op_info.init_kws),
                    str(st_err))
                self._set_failed(err)
            return False
        elif op_type in [OPType.LAMBDA, OPType.CALLABLE]:
            self._op = self._node_repr.op_info.operator
            return True
        else:
            err = 'Unkown callable type {}'.format(op_type)
            self._set_failed(err)
            return False

    @property
    def name(self):
        # TODO
        # Can be named in config.
        return self._node_repr.name

    @property
    def uid(self):
        return self._node_repr.uid

    @property
    def status(self):
        return self._status

    @property
    def err_msg(self):
        return self._err_msg

    def _set_finished(self) -> None:
        self._set_status(NodeStatus.FINISHED)
        for out in self._output_ques:
            out.seal()

    def _set_end_status(self, status: NodeStatus):
        self._set_status(status)
        engine_log.info('%s ends with status: %s', self.name, status)
        for que in self._in_ques:
            que.seal()
        for out in self._output_ques:
            out.clear_and_seal()

    def _set_stopped(self) -> None:
        self._set_end_status(NodeStatus.STOPPED)

    def _set_failed(self, msg: str) -> None:
        error_info = '{} runs failed, error msg: {}'.format(str(self), msg)
        self._err_msg = error_info
        self._set_end_status(NodeStatus.FAILED)

    def _call(self, inputs):
        try:
            return True, self._op(*inputs), None
        except Exception as e:  # pylint: disable=broad-except
            err = '{}, {}'.format(str(e), traceback.format_exc())
            return False, None, err

    def process_step(self) -> bool:
        raise NotImplementedError

    def process(self):
        engine_log.info('Begin to run %s', str(self))
        self._set_status(NodeStatus.RUNNING)
        while True:
            if not self._need_stop:
                try:
                    if self.process_step():
                        break
                except Exception as e:  # pylint: disable=broad-except
                    err = '{}, {}'.format(e, traceback.format_exc())
                    self._set_failed(err)
                    break
            else:
                self._set_finished()

    def _set_status(self, status: NodeStatus) -> None:
        self._status = status

    def __str__(self) -> str:
        return 'Node-{}'.format(self.name)

    def __del__(self):
        if self._node_repr.op_info.type == OPType.HUB and self._op:
            self._op_pool.release_op(self._op)<|MERGE_RESOLUTION|>--- conflicted
+++ resolved
@@ -19,11 +19,8 @@
 import traceback
 
 from towhee.runtime.data_queue import DataQueue
-<<<<<<< HEAD
 from towhee.runtime.runtime_conf import set_runtime_config
-=======
 from towhee.runtime.constants import OPType
->>>>>>> 4f2b552c
 from towhee.utils.log import engine_log
 
 
