--- conflicted
+++ resolved
@@ -13,15 +13,8 @@
 # limitations under the License.
 from typing import List
 
-<<<<<<< HEAD
-from towhee.runtime.data_queue import Empty
-
-from towhee.runtime.performance_profiler import Event
-=======
-from .node import Node
 from towhee.runtime.data_queue import Empty
 from towhee.runtime.time_profiler import Event
->>>>>>> d88efa2d
 
 from .node import Node
 from .single_input import SingleInputMixin
