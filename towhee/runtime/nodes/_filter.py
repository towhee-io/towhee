# Copyright 2021 Zilliz. All rights reserved.
#
# Licensed under the Apache License, Version 2.0 (the "License");
# you may not use this file except in compliance with the License.
# You may obtain a copy of the License at
#
#     http://www.apache.org/licenses/LICENSE-2.0
#
# Unless required by applicable law or agreed to in writing, software
# distributed under the License is distributed on an "AS IS" BASIS,
# WITHOUT WARRANTIES OR CONDITIONS OF ANY KIND, either express or implied.
# See the License for the specific language governing permissions and
# limitations under the License.

from typing import List

from towhee.runtime.constants import FilterConst
from towhee.runtime.data_queue import Empty
<<<<<<< HEAD
from towhee.runtime.performance_profiler import Event

=======
from towhee.runtime.time_profiler import Event
>>>>>>> d88efa2d
from .node import Node
from .single_input import SingleInputMixin


class Filter(Node, SingleInputMixin):
    """
    Filter Operator.

    Filter the input columns based on the selected filter_columns and filter.

    i.e.
            ---1---2---3---4--->
        [   filter('input', 'output', lambda i: i > 2)    ]
            ---3---4--->
    """
    def __init__(self, node_repr: 'NodeRepr',
                 op_pool: 'OperatorPool',
                 in_ques: List['DataQueue'],
                 out_ques: List['DataQueue'],
                 time_profiler: 'TimeProfiler'):
        super().__init__(node_repr, op_pool, in_ques, out_ques, time_profiler)
        self._key_map = dict(zip(self._node_repr.outputs, self._node_repr.inputs))

    def process_step(self) -> bool:
        self._time_profiler.record(self.uid, Event.queue_in)
        data = self.read_row()
        if data is None or not self.side_by_to_next(data):
            return None        

        process_data = [data.get(key) for key in self._node_repr.iter_info.param[FilterConst.param.filter_by]]
        if any((i is Empty() for i in process_data)):
            return None

        self._time_profiler.record(self.uid, Event.process_in)
        succ, is_need, msg = self._call(process_data)
        self._time_profiler.record(self.uid, Event.process_out)
        assert succ, msg
        self._time_profiler.record(self.uid, Event.queue_out)
        if is_need:
            output_map = {new_key: data[old_key] for new_key, old_key in self._key_map.items()}
            self.data_to_next(output_map)

<|MERGE_RESOLUTION|>--- conflicted
+++ resolved
@@ -16,12 +16,8 @@
 
 from towhee.runtime.constants import FilterConst
 from towhee.runtime.data_queue import Empty
-<<<<<<< HEAD
-from towhee.runtime.performance_profiler import Event
+from towhee.runtime.time_profiler import Event
 
-=======
-from towhee.runtime.time_profiler import Event
->>>>>>> d88efa2d
 from .node import Node
 from .single_input import SingleInputMixin
 
