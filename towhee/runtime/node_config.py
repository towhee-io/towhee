# Copyright 2021 Zilliz. All rights reserved.
#
# Licensed under the Apache License, Version 2.0 (the "License");
# you may not use this file except in compliance with the License.
# You may obtain a copy of the License at
#
#     http://www.apache.org/licenses/LICENSE-2.0
#
# Unless required by applicable law or agreed to in writing, software
# distributed under the License is distributed on an "AS IS" BASIS,
# WITHOUT WARRANTIES OR CONDITIONS OF ANY KIND, either express or implied.
# See the License for the specific language governing permissions and
# limitations under the License.

from typing import Dict, Any, Optional

from towhee.runtime.check_utils import check_config, check_supported


class NodeConfig:
    """
    The config of nodes.
    """
    def __init__(self, *, name: str,
                 device: int,
                 acc_info: Optional[Dict],
                 server_info: Optional[Dict]):
        self._name = name
        self._device = device
        self._acc_conf = AcceleratorConf.from_dict(acc_info) if acc_info is not None else None
        self._server_conf = ServerConf.from_dict(server_info) if server_info is not None else None

    @property
    def name(self):
        return self._name

    @property
    def device(self):
        return self._device

    @property
    def acc_conf(self):
        return self._acc_conf

    @property
    def server_conf(self):
        return self._server_conf

    @staticmethod
    def from_dict(conf: Dict[str, Any]):
        essentials = {'name'}
        check_config(conf, essentials)
        return NodeConfig(
            name=conf['name'],
            device=conf.get('device', -1),
            acc_info=conf.get('acc_info'),
            server_info=conf.get('server')
        )


class AcceleratorConf:
    """
    AcceleratorConf
    """
    def __init__(self, acc_type: str, conf: Dict):
        self._type = acc_type
        if self._type == 'triton':
<<<<<<< HEAD
            self._conf = TritonConf.from_dict(conf)
        elif self._type == 'mock':
            pass
=======
            self._conf = TritonClientConf.from_dict(conf)
>>>>>>> fac20226
        else:
            raise ValueError(f'Unkown accelerator: {acc_type}')

    def is_triton(self):
        return self._type == 'triton'

    def is_mock(self):
        return self._type == 'mock'

    @property
    def triton(self):
        return self._conf

    @staticmethod
    def from_dict(acc_conf: Dict[str, Any]):
        return AcceleratorConf(acc_conf['type'], acc_conf['params'])


class TritonClientConf:
    """
    Triton client config.
    """
    def __init__(self, model_name: str):
        self._model_name = model_name

    @property
    def model_name(self):
        return self._model_name

    @staticmethod
    def from_dict(conf):
        if 'model_name' not in conf:
            raise ValueError('Triton accelerator lost model_name config')
        return TritonClientConf(conf['model_name'])


class ServerConf:
    """
    ServerConf
    """
    def __init__(self, device_ids,
                 max_batch_size,
                 batch_latency_micros,
                 num_instances_per_device,
                 triton: 'TritonServerConf'):
        self._device_ids = device_ids
        self._max_batch_size = max_batch_size
        self._batch_latency_micros = batch_latency_micros
        self._num_instances_per_device = num_instances_per_device
        self._triton = triton

    @property
    def device_ids(self):
        return self._device_ids

    @property
    def max_batch_size(self):
        return self._max_batch_size

    @property
    def batch_latency_micros(self):
        return self._batch_latency_micros

    @property
    def num_instances_per_device(self):
        return self._num_instances_per_device

    @property
    def triton(self):
        return self._triton

    @staticmethod
    def from_dict(server_info: Dict[str, Any]):
        check_supported(server_info, {'device_ids', 'max_batch_size', 'batch_latency_micros', 'num_instances_per_device', 'triton'})
        triton_conf = TritonServerConf.from_dict(server_info.get('triton'))
        return ServerConf(server_info.get('device_ids'), server_info.get('max_batch_size'), server_info.get('batch_latency_micros'),
                          server_info.get('num_instances_per_device'), triton_conf)


class TritonServerConf:
    """
    Triton server config.
    """
    def __init__(self, preferred_batch_size: str = None):
        self._preferred_batch_size = preferred_batch_size

    @property
    def preferred_batch_size(self):
        return self._preferred_batch_size

    @staticmethod
    def from_dict(triton_info: Dict[str, Any]):
        if triton_info is None:
            return TritonServerConf()
        check_supported(triton_info, {'preferred_batch_size'})
        if 'preferred_batch_size' not in triton_info:
            return TritonServerConf()
        return TritonServerConf(triton_info.get('preferred_batch_size'))<|MERGE_RESOLUTION|>--- conflicted
+++ resolved
@@ -65,13 +65,9 @@
     def __init__(self, acc_type: str, conf: Dict):
         self._type = acc_type
         if self._type == 'triton':
-<<<<<<< HEAD
-            self._conf = TritonConf.from_dict(conf)
+            self._conf = TritonClientConf.from_dict(conf)
         elif self._type == 'mock':
             pass
-=======
-            self._conf = TritonClientConf.from_dict(conf)
->>>>>>> fac20226
         else:
             raise ValueError(f'Unkown accelerator: {acc_type}')
 
