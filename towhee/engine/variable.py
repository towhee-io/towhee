--- conflicted
+++ resolved
@@ -34,8 +34,4 @@
     def __init__(self, name: str, df: DataFrame, op_ctx: OperatorContext):
         self._name = name
         self._df = df
-<<<<<<< HEAD
-        self._op_ctx = op_ctx
-=======
-        self._op_ctx = op_ctx
->>>>>>> a050d8bf
+        self._op_ctx = op_ctx