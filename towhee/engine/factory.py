# Copyright 2021 Zilliz. All rights reserved.
#
# Licensed under the Apache License, Version 2.0 (the "License");
# you may not use this file except in compliance with the License.
# You may obtain a copy of the License at
#
#     http://www.apache.org/licenses/LICENSE-2.0
#
# Unless required by applicable law or agreed to in writing, software
# distributed under the License is distributed on an "AS IS" BASIS,
# WITHOUT WARRANTIES OR CONDITIONS OF ANY KIND, either express or implied.
# See the License for the specific language governing permissions and
# limitations under the License.

# pylint: disable=unused-import
# pylint: disable=dangerous-default-value

import os
import threading
from typing import Any, Dict, List, Tuple

from towhee.dataframe import DataFrame
from towhee.pipeline_format import OutputFormat
from towhee.engine.pipeline import Pipeline
from towhee.engine.engine import Engine, start_engine
from towhee.engine.operator_loader import OperatorLoader
from towhee.hub.file_manager import FileManager
from towhee.hparam.hyperparameter import dynamic_dispatch, param_scope
from towhee.hub import preclude

from .execution.base_execution import BaseExecution
from .execution.pandas_execution import PandasExecution
from .execution.stateful_execution import StatefulExecution
from .execution.vectorized_execution import VectorizedExecution


def op(operator_src: str,
       tag: str = 'main',
       arg: List[Any] = [],
       kwargs: Dict[str, Any] = {}):
    """Create the supplied operator.

    Entry method which takes either operator tasks or paths to python files or class in notebook.
    An `Operator` object is created with the init args(kwargs).

    Args:
        operator_src (str): Operator name or python file location or class in notebook.
        tag (str, optional): Which tag to use for operators on hub. Defaults to 'main'.
        arg (List[Any], optional): Operator `args` to pass in. Defaults to [].
        kwargs (Dict[str, Any], optional): Operator `kwargs` to pass in. Defaults to {}.

    Returns:
        operator: The operator.
    """
    if isinstance(operator_src, type):
        class_op = type('operator', (operator_src, ), kwargs)
        return class_op.__new__(class_op, **kwargs)

    loader = OperatorLoader()
    if os.path.isfile(operator_src):
        return loader.load_operator_from_path(operator_src, arg, kwargs)
    else:
        return loader.load_operator(operator_src, arg, kwargs, tag)


class _OperatorLazyWrapper(  #
        BaseExecution,  #
        PandasExecution,  #
        StatefulExecution,  #
        VectorizedExecution):
    """
    Operator wrapper for lazy initialization. Inherits from different execution strategies.
    """

    def __init__(self,
                 real_name: str,
                 index: Tuple[str],
                 tag: str = 'main',
                 arg: List[Any] = [],
                 kws: Dict[str, Any] = {}) -> None:
        self._name = real_name.replace('.', '/').replace('_', '-')
        self._index = index
        self._tag = tag
        self._arg = arg
        self._kws = kws
        self._op = None
        self._lock = threading.Lock()
        self._op_config = self._kws.pop('op_config', None)
        # TODO: (How to apply such config)

    def __check_init__(self):
        with self._lock:
            if self._op is None:
                #  Called with param scope in order to pass index in to op.
                with param_scope(index=self._index):
                    self._op = op(self._name,
                                  self._tag,
                                  arg=self._arg,
                                  kwargs=self._kws)
                    if hasattr(self._op, '__vcall__'):
                        self.__has_vcall__ = True

    def get_op(self):
        self.__check_init__()
        return self._op

    @property
    def op_config(self):
        self.__check_init__()
        return self._op_config

    @property
    def function(self):
        return self._name

    @property
    def init_args(self):
        return self._kws

    @staticmethod
    def callback(real_name: str, index: Tuple[str], *arg, **kws):
        return _OperatorLazyWrapper(real_name, index, arg=arg, kws=kws)


# TODO: move to different location
DEFAULT_PIPELINES = {
    'image-embedding': 'towhee/image-embedding-resnet50',
    'image-encoding': 'towhee/image-embedding-resnet50',  # TODO: add encoders
    'music-embedding': 'towhee/music-embedding-vggish',
    'music-encoding': 'towhee/music-embedding-clmr',  # TODO: clmr -> encoder
}


class _PipelineWrapper:
    """A wrapper class around `Pipeline`.

    The class prevents users from having to create `DataFrame` instances by hand.

    Args:
<<<<<<< HEAD
        pipeline_ (`towhee.Pipeline`):
            Base `Pipeline` instance for which this object will provide a wrapper for.
=======
        pipeline (towhee.Pipeline): Base `Pipeline` instance for which this object will provide a wrapper for.
>>>>>>> b9301d4d
    """

    def __init__(self, pipeline_: Pipeline):
        self._pipeline = pipeline_

    def __call__(self, *args) -> List[Tuple]:
        """
        Wraps the input arguments around a `Dataframe` for Pipeline.__call__(). For
        example:
        ```
        >>> p = pipeline('some-pipeline')
        >>> result = p(arg0, arg1)
        ```
        """
        if not args:
            raise RuntimeError('Input data is empty')

        cols = []
        vargs = []
        for i, arg in enumerate(args):
            vtype = type(arg).__name__
            cols.append(('Col_' + str(i), str(vtype)))
            vargs.append(arg)
        vargs = tuple(vargs)

        # Process the data through the pipeline.
        in_df = DataFrame('_in_df', cols)
        in_df.put(vargs)
        out_df = self._pipeline(in_df)
        format_handler = OutputFormat.get_format_handler(
            self._pipeline.pipeline_type)
        return format_handler(out_df)

    def __repr__(self) -> str:
        return repr(self._pipeline)

    @property
    def pipeline(self) -> Pipeline:
        return self._pipeline


def pipeline(pipeline_src: str,
             tag: str = 'main',
             install_reqs: bool = True,
             **kwargs):
    """Entry method which takes either an input task or path to an operator YAML.

    A `Pipeline` object is created (based on said task) and subsequently added to the
    existing `Engine`.

    Args:
        pipeline_src (str): Pipeline name or YAML file location to use.
        tag (str, optional):  Which tag to use for operators/pipelines on hub. Defaults to 'main'.
        install_reqs (bool, optional): Whether to download the python packages if a requirements.txt file is included in the repo.. Defaults to True.

    Returns:
        _PipelineWrapper:  The `Pipeline` output.
    """
    from_ops = kwargs['from_ops'] if 'from_ops' in kwargs else False
    start_engine()

    if os.path.isfile(pipeline_src):
        yaml_path = pipeline_src
    else:
        fm = FileManager()
        p_repo = DEFAULT_PIPELINES.get(pipeline_src, pipeline_src)
        yaml_path = fm.get_pipeline(p_repo, tag, install_reqs, from_ops)

    engine = Engine()
    pipeline_ = Pipeline(str(yaml_path))
    with param_scope() as hp:
        if not hp().towhee.dry_run(False):
            engine.add_pipeline(pipeline_)

    return _PipelineWrapper(pipeline_)


class _PipelineBuilder:
    """Build a pipeline with template variables.

    A pipeline template is a yaml file contains `template variables`,
    which will be replaced by `variable values` when createing pipeline instance.

    Examples:
    ```yaml
    name: template_name
    variables:                           <<-- define variables and default values
        template_variable_1: default_value_1
        template_variable_2: default_value_2
    ....

    operator:
        function: {template_variable_1}  <<-- refer to the variable by name
    ```

    You can specialize template variable values with the following code:

    >>> pipe = _PipelineBuilder(template_variable_1='new_value').pipeline('pipeline_name')
    """

    def __init__(self, **kws) -> None:
        self._kws = kws

    def pipeline(self, *arg, **kws):
        with param_scope() as hp:
            hp().variables = self._kws
            return pipeline(*arg, **kws)

    @staticmethod
    def callback(name, index, *arg, **kws):
        name = name.replace('.', '/').replace('_', '-')
        _ = index
        return _PipelineBuilder(**kws).pipeline(name, *arg, from_ops=True)


@dynamic_dispatch
def ops(*arg, **kws):
    """Create operator instance.

    Entry point for creating operator instances, for example:

    >>> op_instance = ops.my_namespace.my_repo_name(init_arg1=xxx, init_arg2=xxx)
    """

    # pylint: disable=protected-access
    with param_scope() as hp:
        real_name = hp._name
        index = hp._index
    return _OperatorLazyWrapper.callback(real_name, index, *arg, **kws)


@dynamic_dispatch
def pipes(*arg, **kws):
    """Create pipeline instance.

    Entry point for creating pipeline instances, for example:

    >>> pipe_instance = pipes.my_namespace.my_repo_name(init_arg1=xxx, init_arg2=xxx)
    """
    # pylint: disable=protected-access
    with param_scope() as hp:
        real_name = hp._name
        index = hp._index
    return _PipelineBuilder.callback(real_name, index, *arg, **kws)


def create_op(func,
              name: str = 'tmp',
              index: Tuple[str] = None,
              arg: List[Any] = [],
              kws: Dict[str, Any] = {}) -> None:
    # pylint: disable=protected-access
    operator = _OperatorLazyWrapper(name, index, arg=arg, kws=kws)
    operator._op = func
    return operator<|MERGE_RESOLUTION|>--- conflicted
+++ resolved
@@ -137,12 +137,7 @@
     The class prevents users from having to create `DataFrame` instances by hand.
 
     Args:
-<<<<<<< HEAD
-        pipeline_ (`towhee.Pipeline`):
-            Base `Pipeline` instance for which this object will provide a wrapper for.
-=======
-        pipeline (towhee.Pipeline): Base `Pipeline` instance for which this object will provide a wrapper for.
->>>>>>> b9301d4d
+        pipeline_ (towhee.Pipeline): Base `Pipeline` instance for which this object will provide a wrapper for.
     """
 
     def __init__(self, pipeline_: Pipeline):
