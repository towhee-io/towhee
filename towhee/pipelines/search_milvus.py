--- conflicted
+++ resolved
@@ -25,13 +25,9 @@
         self.host= '127.0.0.1'
         self.port= '19530'
         self.collection_name = None
-<<<<<<< HEAD
         self.search_params = {}
-=======
         self.user = None
         self.password = None
-        self.search_params = { 'output_fields': ['text']}
->>>>>>> e99ba89b
 
 
 @AutoPipes.register
