# Copyright 2021 Zilliz. All rights reserved.
#
# Licensed under the Apache License, Version 2.0 (the "License");
# you may not use this file except in compliance with the License.
# You may obtain a copy of the License at
#
#     http://www.apache.org/licenses/LICENSE-2.0
#
# Unless required by applicable law or agreed to in writing, software
# distributed under the License is distributed on an "AS IS" BASIS,
# WITHOUT WARRANTIES OR CONDITIONS OF ANY KIND, either express or implied.
# See the License for the specific language governing permissions and
# limitations under the License.

from .dataset import DatasetMixin
from .dispatcher import DispatcherMixin
from .parallel import ParallelMixin
from .computer_vision import ComputerVisionMixin
from .entity_mixin import EntityMixin
from .display import DisplayMixin
from .state import StateMixin
from .metric import MetricMixin
from .ray import RayMixin
<<<<<<< HEAD
from .serve import ServeMixin


class AllMixins(DatasetMixin, DispatcherMixin, DisplayMixin, ParallelMixin,
                ComputerVisionMixin, EntityMixin, StateMixin, MetricMixin,
                RayMixin, ServeMixin):
=======
from .milvus_mixin import MilvusMixin


class AllMixins(DatasetMixin, DispatcherMixin, DisplayMixin, ParallelMixin, ComputerVisionMixin,
                EntityMixin, StateMixin, MetricMixin, RayMixin, MilvusMixin):
>>>>>>> f4dcb89f

    def __init__(self) -> None:  # pylint: disable=useless-super-delegation
        super().__init__()<|MERGE_RESOLUTION|>--- conflicted
+++ resolved
@@ -21,20 +21,13 @@
 from .state import StateMixin
 from .metric import MetricMixin
 from .ray import RayMixin
-<<<<<<< HEAD
 from .serve import ServeMixin
+from .milvus_mixin import MilvusMixin
 
 
 class AllMixins(DatasetMixin, DispatcherMixin, DisplayMixin, ParallelMixin,
                 ComputerVisionMixin, EntityMixin, StateMixin, MetricMixin,
-                RayMixin, ServeMixin):
-=======
-from .milvus_mixin import MilvusMixin
-
-
-class AllMixins(DatasetMixin, DispatcherMixin, DisplayMixin, ParallelMixin, ComputerVisionMixin,
-                EntityMixin, StateMixin, MetricMixin, RayMixin, MilvusMixin):
->>>>>>> f4dcb89f
+                RayMixin, ServeMixin, MilvusMixin):
 
     def __init__(self) -> None:  # pylint: disable=useless-super-delegation
         super().__init__()