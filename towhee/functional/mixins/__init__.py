--- conflicted
+++ resolved
@@ -21,23 +21,13 @@
 from .metric import MetricMixin
 from .ray import RayMixin
 from .serve import ServeMixin
-<<<<<<< HEAD
-from .milvus_mixin import MilvusMixin
+from .milvus import MilvusMixin
 from .faiss_mixin import FaissMixin
-from .save import SaveMixin
-
-
-class DCMixins(DatasetMixin, DispatcherMixin, DisplayMixin, ParallelMixin,
-                ComputerVisionMixin, StateMixin, MetricMixin,
-                RayMixin, ServeMixin, MilvusMixin, FaissMixin, SaveMixin):
-=======
-from .milvus import MilvusMixin
 
 
 class DCMixins(DatasetMixin, DispatcherMixin, DisplayMixin, ParallelMixin,
                ComputerVisionMixin, StateMixin, MetricMixin, RayMixin,
-               ServeMixin, MilvusMixin):
->>>>>>> 2e7fedf2
+               ServeMixin, MilvusMixin, FaissMixin):
 
     def __init__(self) -> None:  # pylint: disable=useless-super-delegation
         super().__init__()