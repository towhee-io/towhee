# Copyright 2021 Zilliz. All rights reserved.
#
# Licensed under the Apache License, Version 2.0 (the "License");
# you may not use this file except in compliance with the License.
# You may obtain a copy of the License at
#
#     http://www.apache.org/licenses/LICENSE-2.0
#
# Unless required by applicable law or agreed to in writing, software
# distributed under the License is distributed on an "AS IS" BASIS,
# WITHOUT WARRANTIES OR CONDITIONS OF ANY KIND, either express or implied.
# See the License for the specific language governing permissions and
# limitations under the License.
from typing import Dict, Any, Optional, Set, Union, List

from towhee.functional.entity import Entity


class EntityMixin:
    """
    Mixin to help deal with Entity.

    Examples:

    1. define an operator with `register` decorator

    >>> from towhee import register
    >>> from towhee import DataCollection
    >>> @register
    ... def add_1(x):
    ...     return x+1

    2. apply the operator to named field of entity and save result to another named field

    >>> (
    ...     DataCollection([dict(a=1, b=2), dict(a=2, b=3)])
    ...         .as_entity()
    ...         .add_1['a', 'c']() # <-- use field `a` as input and filed `c` as output
    ...         .as_str()
    ...         .to_list()
    ... )
    ['{"a": 1, "b": 2, "c": 2}', '{"a": 2, "b": 3, "c": 3}']
    """

    # pylint: disable=invalid-name
    def fill_entity(self, _DefaultKVs: Optional[Dict[str, Any]] = None, _ReplaceNoneValue: bool = False, **kws):
        """
        When DataCollection's iterable exists of Entities and some indexes missing, fill default value for those indexes.

        Args:
            _ReplaceNoneValue (`bool`):
                Whether to replace None in Entity's value.
            _DefaultKVs (`Dict[str, Any]`):
                The key-value pairs stored in a dict.
        """
        if _DefaultKVs:
            kws.update(_DefaultKVs)

        def fill(entity: Entity):
            for k, v in kws.items():
                if not hasattr(entity, k):
                    setattr(entity, k, v)
                if _ReplaceNoneValue and v is None:
                    setattr(entity, k, 0)
            return entity

        return self._factory(map(fill, self._iterable))

    def as_entity(self, schema: Optional[List[str]]=None):
        """
        Convert elements into Entities.

        Args:
            schema (Optional[List[str]]):
                schema contains field names.

        Examples:
        1. convert dicts into entities:

        >>> from towhee import DataCollection
        >>> (
        ...     DataCollection([dict(a=1, b=2), dict(a=2, b=3)])
        ...         .as_entity()
        ...         .as_str()
        ...         .to_list()
        ... )
        ['{"a": 1, "b": 2}', '{"a": 2, "b": 3}']

        2. convert tuples into entities:

        >>> from towhee import DataCollection
        >>> (
        ...     DataCollection([(1, 2), (2, 3)])
        ...         .as_entity(schema=['a', 'b'])
        ...         .as_str()
        ...         .to_list()
        ... )
        ['{"a": 1, "b": 2}', '{"a": 2, "b": 3}']

        3. convert single value into entities:

        >>> from towhee import DataCollection
        >>> (
        ...     DataCollection([1, 2])
        ...         .as_entity(schema=['a'])
        ...         .as_str()
        ...         .to_list()
        ... )
        ['{"a": 1}', '{"a": 2}']
        """

<<<<<<< HEAD
        return self._factory(map(inner, self._iterable))
=======
        if schema is None:
            def inner(x):
                return Entity(**x)
        else:
            def inner(x):
                if len(schema) == 1:
                    x = (x, )
                data = dict(zip(schema, x))
                return Entity(**data)
        return self.factory(map(inner, self._iterable))

    def as_raw(self):
        """
        Convert entitis into raw python values

        Examples:

        1. unpack multiple values from entities:

        >>> from towhee import DataCollection
        >>> (
        ...     DataCollection([(1, 2), (2, 3)])
        ...         .as_entity(schema=['a', 'b'])
        ...         .as_raw()
        ...         .to_list()
        ... )
        [(1, 2), (2, 3)]

        2. unpack single value from entities:

        >>> (
        ...     DataCollection([1, 2])
        ...         .as_entity(schema=['a'])
        ...         .as_raw()
        ...         .to_list()
        ... )
        [1, 2]
        """

        def inner(x):
            if len(x.__dict__) == 1:
                return list(x.__dict__.values())[0]
            return tuple(getattr(x, name) for name in x.__dict__)
        return self.factory(map(inner, self._iterable))
>>>>>>> 1445f62d

    def replace(self, **kws):
        """
        Replace specific attributes with given vlues.
        """
        def inner(entity: Entity):
            for index, convert_dict in kws.items():
                origin_value = getattr(entity, index)
                if origin_value in convert_dict:
                    setattr(entity, index, convert_dict[origin_value])

            return entity

        return self._factory(map(inner, self._iterable))

    def dropna(self, na: Set[str] = {'', None}) -> Union[bool, 'DataCollection']:  # pylint: disable=dangerous-default-value
        """
        Drop entities that contain some specific values.

        Args:
            na (`Set[str]`):
                Those entities contain values in na will be dropped.
        """
        def inner(entity: Entity):
            for val in entity.__dict__.values():
                if val in na:
                    return False

            return True

        return self._factory(filter(inner, self._iterable))
    def rename(self, column: Dict[str, str]):
        """
        Rename an column in DataCollection.

        Args:
            column (`Dict[str, str]`):
                The columns to rename and their corresponding new name.
        """
        def inner(x):
            for key in column:
                x.__dict__[column[key]] = x.__dict__.pop(key)
            return x

        return self._factory(map(inner, self._iterable))


if __name__ == '__main__':
    import doctest

    doctest.testmod(verbose=False)<|MERGE_RESOLUTION|>--- conflicted
+++ resolved
@@ -109,9 +109,6 @@
         ['{"a": 1}', '{"a": 2}']
         """
 
-<<<<<<< HEAD
-        return self._factory(map(inner, self._iterable))
-=======
         if schema is None:
             def inner(x):
                 return Entity(**x)
@@ -121,7 +118,7 @@
                     x = (x, )
                 data = dict(zip(schema, x))
                 return Entity(**data)
-        return self.factory(map(inner, self._iterable))
+        return self._factory(map(inner, self._iterable))
 
     def as_raw(self):
         """
@@ -155,8 +152,7 @@
             if len(x.__dict__) == 1:
                 return list(x.__dict__.values())[0]
             return tuple(getattr(x, name) for name in x.__dict__)
-        return self.factory(map(inner, self._iterable))
->>>>>>> 1445f62d
+        return self._factory(map(inner, self._iterable))
 
     def replace(self, **kws):
         """
