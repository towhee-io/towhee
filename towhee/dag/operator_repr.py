# Copyright 2021 Zilliz. All rights reserved.
#
# Licensed under the Apache License, Version 2.0 (the "License");
# you may not use this file except in compliance with the License.
# You may obtain a copy of the License at
#
#     http://www.apache.org/licenses/LICENSE-2.0
#
# Unless required by applicable law or agreed to in writing, software
# distributed under the License is distributed on an "AS IS" BASIS,
# WITHOUT WARRANTIES OR CONDITIONS OF ANY KIND, either express or implied.
# See the License for the specific language governing permissions and
# limitations under the License.

from typing import Dict, List, Any

from towhee.dag.base_repr import BaseRepr


class OperatorRepr(BaseRepr):
    """This class encapsulates operator representations at compile-time.

    Args:
        name (`str`):
            Name of the operator represented by this object.
        function (`str`):
            The path leads to the operator.
        init_args (`Dict[str, any]`):
            The args to initilize the operator.
        inputs (`List[Dict[str, Any]]`):
            Input dataframes(s) to this object.
        outputs (`List[Dict[str, Any]]`):
            This operator's output dataframe.
        iter_info (`Dict[str, Any]`):
            This operator's iterator info.
    """

    def __init__(
        self,
        name: str,
        function: str,
        init_args: Dict[str, Any],
        inputs: List[Dict[str, Any]],
        outputs: List[Dict[str, Any]],
        iter_info: Dict[str, Any],
        tag: str = 'main',
<<<<<<< HEAD
        extra=None
=======
        threads: int = 1

>>>>>>> b121a8f9
    ):
        super().__init__(name)
        self._function = function
        self._tag = tag
        self._inputs = inputs
        self._outputs = outputs
        self._init_args = init_args
        self._iter_info = iter_info
<<<<<<< HEAD
        self._extra = extra
=======
        self._threads = threads
        if self._threads != 1 and self._iter_info.get('type') not in ['filter', 'map']:
            raise RuntimeError('Only filter and map operator support multi-threads')
>>>>>>> b121a8f9

    @property
    def function(self):
        return self._function

    @property
    def inputs(self) -> List[dict]:
        """
        Returns:
            (`List[dict]`)
                The inputs of the operator.
        """
        return self._inputs

    @property
    def outputs(self) -> List:
        """
        Returns:
            (`List[dict]`)
                The outputs of the operator.
        """
        return self._outputs

    @property
    def init_args(self) -> Dict[str, Any]:
        """
        Returns:
            (`Dict[str, Any]`)
                The args to initilize the operator.
        """
        return self._init_args

    @property
    def tag(self) -> str:
        """
        Returns:
            (`str`)
                The tag to load of the operator.
        """
        return self._tag

    @property
    def iter_info(self) -> Dict[str, Any]:
        """
        Returns:
            (` Dict[str, Any]`)
                The operator's iterator info.
        """
        return self._iter_info

    @property
<<<<<<< HEAD
    def extra(self):
        return self._extra
=======
    def threads(self) -> int:
        return self._threads
>>>>>>> b121a8f9

    @staticmethod
    def from_dict(info: Dict[str, Any]) -> 'OperatorRepr':
        """
        Generate a OperatorRepr from a description dict.

        Args:
            info (`Dict[str, Any]`):
                A dict to describe the Operator.

        Returns:
            (`towhee.dag.OperatorRepr`)
                The OperatorRepe object.
        """
        if not BaseRepr.is_valid(info, {'name', 'init_args', 'function', 'inputs', 'outputs', 'iter_info'}):
            raise ValueError('Invalid operator info.')

        if 'tag' not in info:
            info['tag'] = 'main'

<<<<<<< HEAD
        return OperatorRepr(info['name'], info['function'], info['init_args'], info['inputs'],
                            info['outputs'], info['iter_info'], info['tag'], info.get('extra'))
=======
        return OperatorRepr(info['name'], info['function'], info['init_args'],
                            info['inputs'], info['outputs'], info['iter_info'], info['tag'], info.get('threads', 1))
>>>>>>> b121a8f9

    @staticmethod
    def from_ir(function: str, init_args: Dict[str, Any]) -> 'OperatorRepr':
        return OperatorRepr('', function, init_args, None, None, None)<|MERGE_RESOLUTION|>--- conflicted
+++ resolved
@@ -44,12 +44,9 @@
         outputs: List[Dict[str, Any]],
         iter_info: Dict[str, Any],
         tag: str = 'main',
-<<<<<<< HEAD
-        extra=None
-=======
+        extra=None,
         threads: int = 1
 
->>>>>>> b121a8f9
     ):
         super().__init__(name)
         self._function = function
@@ -58,13 +55,10 @@
         self._outputs = outputs
         self._init_args = init_args
         self._iter_info = iter_info
-<<<<<<< HEAD
         self._extra = extra
-=======
         self._threads = threads
         if self._threads != 1 and self._iter_info.get('type') not in ['filter', 'map']:
             raise RuntimeError('Only filter and map operator support multi-threads')
->>>>>>> b121a8f9
 
     @property
     def function(self):
@@ -116,13 +110,12 @@
         return self._iter_info
 
     @property
-<<<<<<< HEAD
     def extra(self):
         return self._extra
-=======
+
+    @property
     def threads(self) -> int:
         return self._threads
->>>>>>> b121a8f9
 
     @staticmethod
     def from_dict(info: Dict[str, Any]) -> 'OperatorRepr':
@@ -143,14 +136,10 @@
         if 'tag' not in info:
             info['tag'] = 'main'
 
-<<<<<<< HEAD
-        return OperatorRepr(info['name'], info['function'], info['init_args'], info['inputs'],
-                            info['outputs'], info['iter_info'], info['tag'], info.get('extra'))
-=======
         return OperatorRepr(info['name'], info['function'], info['init_args'],
-                            info['inputs'], info['outputs'], info['iter_info'], info['tag'], info.get('threads', 1))
->>>>>>> b121a8f9
+                            info['inputs'], info['outputs'], info['iter_info'],
+                            info['tag'], info.get('extra'), info.get('threads', 1))
 
-    @staticmethod
+    @ staticmethod
     def from_ir(function: str, init_args: Dict[str, Any]) -> 'OperatorRepr':
         return OperatorRepr('', function, init_args, None, None, None)