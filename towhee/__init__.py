--- conflicted
+++ resolved
@@ -21,20 +21,12 @@
 from towhee.engine import register, resolve
 from towhee.engine.factory import op, ops
 from towhee.hparam import param_scope, auto_param
-<<<<<<< HEAD
-from towhee.functional import DataCollection
-
-__all__ = [
-    'DEFAULT_PIPELINES', 'pipeline', 'register', 'resolve', 'param_scope',
-    'auto_param', 'Build', 'Inject', 'dataset', 'op', 'ops', 'DataCollection'
-=======
 from towhee.functional import DataCollection, State
 
 __all__ = [
     'DEFAULT_PIPELINES', 'pipeline', 'register', 'resolve', 'param_scope',
     'auto_param', 'Build', 'Inject', 'dataset', 'op', 'ops', 'DataCollection',
     'State'
->>>>>>> 07cebeef
 ]
 
 DEFAULT_PIPELINES = {
