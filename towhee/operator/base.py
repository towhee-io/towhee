--- conflicted
+++ resolved
@@ -29,11 +29,13 @@
 
 SharedType = Enum('SharedType', ('NotShareable', 'NotReusable', 'Shareable'))
 
+
 class OperatorFlag(Flag):
     EMPTYFLAG = auto()
     STATELESS = auto()
     REUSEABLE = auto()
 
+
 class Operator(ABC):
     """
     Operator base class, implements __init__ and __call__,
@@ -89,17 +91,14 @@
     def shared_type(self):
         return SharedType.NotShareable
 
-<<<<<<< HEAD
-=======
     @key.setter
     def key(self, value):
         self._key = value
 
     @property
     def flag(self):
-        return OperatorFlag.STATELESS|OperatorFlag.REUSEABLE
-
->>>>>>> b121a8f9
+        return OperatorFlag.STATELESS | OperatorFlag.REUSEABLE
+
 
 class NNOperator(Operator):
     """
@@ -120,7 +119,7 @@
 
     @property
     def flag(self):
-        return OperatorFlag.STATELESS|OperatorFlag.REUSEABLE
+        return OperatorFlag.STATELESS | OperatorFlag.REUSEABLE
 
         self._model_handler = None
         self._handler_args = None
@@ -133,7 +132,6 @@
     def framework(self, framework: str):
         self._framework = framework
 
-<<<<<<< HEAD
     def predict(self, data):
         model = self.model if not hasattr(self, '_model_client') else self._model_client
         return model(data)
@@ -155,8 +153,6 @@
         else:
             self._model_client = create_serving(self.model, batch_size, max_latency, device_ids, self._model_handler)
 
-=======
->>>>>>> b121a8f9
     def train(self,
               training_config=None,
               train_dataset=None,
