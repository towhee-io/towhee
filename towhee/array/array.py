--- conflicted
+++ resolved
@@ -90,13 +90,6 @@
         return self._name
 
     @property
-    def name(self) -> str:
-        """
-        Name of the Array'.
-        """
-        return self._name
-
-    @property
     def physical_size(self) -> int:
         """
         Number of elements still existed in the `Array`
@@ -144,32 +137,8 @@
 
     # TODO: Get next 'count' elements, decide where to do blocking logic.
     # TODO: Make iterator based to support next(array)
-<<<<<<< HEAD
 
     def gc(self, offset):
-=======
-    def next(self, reader_id):
-        """
-        Read the next value from the `Array`.
-
-        Args:
-            data (`list` or `Array`):
-                The data to be appended.
-        
-        Raises:
-            IndexError: There is no value left. 
-        """
-
-        offset = self._ref.get_reader_offset(reader_id)
-        if offset > self.size:
-            raise IndexError
-        ret = self._data[offset- self._offset]
-        self._ref.update_reader_offset(reader_id, offset + 1)
-        self.gc()
-        return ret
-
-    def gc(self):
->>>>>>> f2eb903f
         """
         Release the unreferenced lower part of the `Array`, if any
         """
