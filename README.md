--- conflicted
+++ resolved
@@ -51,10 +51,7 @@
 
 ## What's New
 
-<<<<<<< HEAD
-**v0.7.1 Jul. 1, 2022**
-=======
-**v0.7.3 Jul.27,2022**
+**v0.7.3 Jul. 27, 2022**
 * Add one multimodal (text/image) model:
 [*CoCa*](https://github.com/towhee-io/towhee/tree/branch0.7.3/towhee/models/coca).
 * Add two video models for grounded situation recognition & repetitive action counting:
@@ -64,8 +61,7 @@
 [*CVNet*](https://github.com/towhee-io/towhee/tree/branch0.7.3/towhee/models/cvnet),
 [*MaxViT*](https://github.com/towhee-io/towhee/tree/branch0.7.3/towhee/models/max_vit)
 
-**v0.7.1 Jul.1,2022**
->>>>>>> 0c25c156
+**v0.7.1 Jul. 1, 2022**
 * Add one image embedding model:
 [*MPViT*](https://towhee.io/image-embedding/mpvit).
 * Add two video retrieval models:
@@ -110,13 +106,9 @@
 pip install towhee towhee.models
 ```
 
-<<<<<<< HEAD
-Try your first Towhee pipeline. For example, create a CLIP-based cross modal retrieval pipeline with only 15 lines of code.
-=======
 If you run into any pip-related install problems, please try to upgrade pip with `pip install -U pip`.
 
-Try your first Towhee pipeline. In this example, we show how to create a CLIP-based cross modal retrieval pipeline within 15 lines of code.
->>>>>>> 0c25c156
+Try your first Towhee pipeline. For example, create a CLIP-based cross modal retrieval pipeline with only 15 lines of code.
 
 ```python
 import towhee
