--- conflicted
+++ resolved
@@ -51,12 +51,8 @@
     license="http://www.apache.org/licenses/LICENSE-2.0",
     entry_points={
         'console_scripts': [
-<<<<<<< HEAD
-            'towhee=towhee.hub.bin.hub_tools:main'
-=======
             'towheehub=towhee.hub.bin.hub_tools:main',
             'towhee=towhee.hub.cmdline:main'
->>>>>>> efbf304b
         ],
     }
 )